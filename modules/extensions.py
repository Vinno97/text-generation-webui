<<<<<<< HEAD
import logging
import inspect
=======
>>>>>>> 22d455b0
import traceback
from functools import partial, wraps

import gradio as gr

import extensions
import modules.shared as shared
from modules.logging_colors import logger

state = {}
available_extensions = []
setup_called = set()


def apply_settings(extension, name):
    if not hasattr(extension, 'params'):
        return

    for param in extension.params:
        _id = f"{name}-{param}"
        if _id not in shared.settings:
            continue

        extension.params[param] = shared.settings[_id]


def load_extensions():
    global state, setup_called
    for i, name in enumerate(shared.args.extensions):
        if name in available_extensions:
            if name != 'api':
                logger.info(f'Loading the extension "{name}"...')
            try:
                exec(f"import extensions.{name}.script")
                extension = getattr(extensions, name).script
                apply_settings(extension, name)
                if extension not in setup_called and hasattr(extension, "setup"):
                    setup_called.add(extension)
                    extension.setup()

                state[name] = [True, i]
            except:
                logger.error(f'Failed to load the extension "{name}".')
                traceback.print_exc()


# This iterator returns the extensions in the order specified in the command-line
def iterator():
    for name in sorted(state, key=lambda x: state[x][1]):
        if state[name][0]:
            yield getattr(extensions, name).script, name


# Extension functions that map string -> string
def _apply_string_extensions(function_name, text):
    for extension, _ in iterator():
        if hasattr(extension, function_name):
            text = getattr(extension, function_name)(text)

    return text


# Input hijack of extensions
def _apply_input_hijack(text, visible_text):
    for extension, _ in iterator():
        if hasattr(extension, 'input_hijack') and extension.input_hijack['state']:
            extension.input_hijack['state'] = False
            if callable(extension.input_hijack['value']):
                text, visible_text = extension.input_hijack['value'](text, visible_text)
            else:
                text, visible_text = extension.input_hijack['value']

    return text, visible_text


# custom_generate_chat_prompt handling - currently only the first one will work
def _apply_custom_generate_chat_prompt(text, state, **kwargs):
    for extension, _ in iterator():
        if hasattr(extension, 'custom_generate_chat_prompt'):
            return extension.custom_generate_chat_prompt(text, state, **kwargs)

    return None


# Extension that modifies the input parameters before they are used
def _apply_state_modifier_extensions(state):
    for extension, _ in iterator():
        if hasattr(extension, "state_modifier"):
            state = getattr(extension, "state_modifier")(state)

    return state
<<<<<<< HEAD

=======
>>>>>>> 22d455b0


# Extension that modifies the chat history before it is used
def _apply_history_modifier_extensions(history):
    for extension, _ in iterator():
        if hasattr(extension, "history_modifier"):
            history = getattr(extension, "history_modifier")(history)

    return history


# Extension functions that override the default tokenizer output - currently only the first one will work
def _apply_tokenizer_extensions(function_name, state, prompt, input_ids, input_embeds):
    for extension, _ in iterator():
        if hasattr(extension, function_name):
            return getattr(extension, function_name)(state, prompt, input_ids, input_embeds)

    return prompt, input_ids, input_embeds

def wrap_method(wrapped_func):
    """Decorates a method to be wrapped by extensions.

    To mark a function to be wrappable by an extension, decorate it with @wrap_method

    To wrap it from an extension, just define a method of the same name, prefixed with "wrap_".
    It is possible to wrap multiple functions of the same name, but they do share their handlers.

    Usage:
        # In a module

        @wrap_method
        def my_function(a, b=None):
            ...

        # In an extension
        def wrap_my_function(func, args, kwargs)
            print("Function called with {args=} and {kwargs=}")
            return func(*args, **kwargs)

    """
    def prepare_func_wrapper(extension_wrap_func, nested_func):
        def f(*args, **kwargs):
            return extension_wrap_func(func=nested_func, args=args, kwargs=kwargs)

        return f

    def base_wrapper(*args, **kwargs):
        """Decorate the methods by a chain of extension methods."""
        # Define the true method as the base method
        func_ = wrapped_func

        # For each extension, check if it wraps the method. Apply the wrapping iteratively
        for extension, _ in iterator():
            if hasattr(extension, f'wrap_{wrapped_func.__name__}'):
                ext_wrapper = getattr(extension, f'wrap_{wrapped_func.__name__}')
                func_ = prepare_func_wrapper(ext_wrapper, func_)

        output = func_(*args, **kwargs)
        return output


    # Return a generator function if wrapped_func is also a generator function
    # Gradio only streams generator functions
    if inspect.isgeneratorfunction(wrapped_func):
        @wraps(wrapped_func)
        def wrapper(*args, **kwargs):
            yield from base_wrapper(*args, **kwargs)
    else:
        @wraps(wrapped_func)
        def wrapper(*args, **kwargs):
            return base_wrapper(*args, **kwargs)


    return wrapper


# Get prompt length in tokens after applying extension functions which override the default tokenizer output
# currently only the first one will work
def _apply_custom_tokenized_length(prompt):
    for extension, _ in iterator():
        if hasattr(extension, 'custom_tokenized_length'):
            return getattr(extension, 'custom_tokenized_length')(prompt)

    return None


# Custom generate reply handling - currently only the first one will work
def _apply_custom_generate_reply():
    for extension, _ in iterator():
        if hasattr(extension, 'custom_generate_reply'):
            return getattr(extension, 'custom_generate_reply')

    return None


def _apply_custom_css():
    all_css = ''
    for extension, _ in iterator():
        if hasattr(extension, 'custom_css'):
            all_css += getattr(extension, 'custom_css')()

    return all_css


def _apply_custom_js():
    all_js = ''
    for extension, _ in iterator():
        if hasattr(extension, 'custom_js'):
            all_js += getattr(extension, 'custom_js')()

    return all_js


def create_extensions_block():
    to_display = []
    for extension, name in iterator():
        if hasattr(extension, "ui") and not (hasattr(extension, 'params') and extension.params.get('is_tab', False)):
            to_display.append((extension, name))

    # Creating the extension ui elements
    if len(to_display) > 0:
        with gr.Column(elem_id="extensions"):
            for row in to_display:
                extension, name = row
                display_name = getattr(extension, 'params', {}).get('display_name', name)
                gr.Markdown(f"\n### {display_name}")
                extension.ui()


def create_extensions_tabs():
    for extension, name in iterator():
        if hasattr(extension, "ui") and (hasattr(extension, 'params') and extension.params.get('is_tab', False)):
            display_name = getattr(extension, 'params', {}).get('display_name', name)
            with gr.Tab(display_name, elem_classes="extension-tab"):
                extension.ui()


EXTENSION_MAP = {
    "input": partial(_apply_string_extensions, "input_modifier"),
    "output": partial(_apply_string_extensions, "output_modifier"),
    "state": _apply_state_modifier_extensions,
    "history": _apply_history_modifier_extensions,
    "bot_prefix": partial(_apply_string_extensions, "bot_prefix_modifier"),
    "tokenizer": partial(_apply_tokenizer_extensions, "tokenizer_modifier"),
    "input_hijack": _apply_input_hijack,
    "custom_generate_chat_prompt": _apply_custom_generate_chat_prompt,
    "custom_generate_reply": _apply_custom_generate_reply,
    "tokenized_length": _apply_custom_tokenized_length,
    "css": _apply_custom_css,
    "js": _apply_custom_js
}


def apply_extensions(typ, *args, **kwargs):
    if typ not in EXTENSION_MAP:
        raise ValueError(f"Invalid extension type {typ}")

    return EXTENSION_MAP[typ](*args, **kwargs)<|MERGE_RESOLUTION|>--- conflicted
+++ resolved
@@ -1,8 +1,4 @@
-<<<<<<< HEAD
-import logging
 import inspect
-=======
->>>>>>> 22d455b0
 import traceback
 from functools import partial, wraps
 
@@ -94,10 +90,6 @@
             state = getattr(extension, "state_modifier")(state)
 
     return state
-<<<<<<< HEAD
-
-=======
->>>>>>> 22d455b0
 
 
 # Extension that modifies the chat history before it is used
