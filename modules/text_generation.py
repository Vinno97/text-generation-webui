--- conflicted
+++ resolved
@@ -10,18 +10,12 @@
 import transformers
 
 import modules.shared as shared
-<<<<<<< HEAD
-from modules.callbacks import (Iteratorize, Stream,
-                               _SentinelTokenStoppingCriteria)
-from modules.extensions import apply_extensions, wrap_method
-=======
 from modules.callbacks import (
     Iteratorize,
     Stream,
     _StopEverythingStoppingCriteria
 )
-from modules.extensions import apply_extensions
->>>>>>> 22d455b0
+from modules.extensions import apply_extensions, wrap_method
 from modules.html_generator import generate_4chan_html, generate_basic_html
 from modules.logging_colors import logger
 from modules.models import clear_torch_cache, local_rank
@@ -140,12 +134,8 @@
 def stop_everything_event():
     shared.stop_everything = True
 
-<<<<<<< HEAD
+
 @wrap_method
-def generate_reply(question, state, eos_token=None, stopping_strings=[]):
-    state = apply_extensions('state', state)
-=======
-
 def generate_reply_wrapper(question, state, stopping_strings=None):
     reply = question if not shared.is_seq2seq else ''
     yield formatted_outputs(reply, shared.model_name)
@@ -183,7 +173,6 @@
 
 
 def _generate_reply(question, state, stopping_strings=None, is_chat=False):
->>>>>>> 22d455b0
     generate_func = apply_extensions('custom_generate_reply')
     if generate_func is None:
         if shared.model_name == 'None' or shared.model is None:
